import os
import secrets
import sys
import urllib.parse
from pathlib import Path
from typing import List, Literal, Optional, Union

import dj_database_url
import sentry_sdk
from pydantic import AnyUrl, BaseSettings, EmailStr, Field, validator
from sentry_sdk.integrations.django import DjangoIntegration

BASE_DIR = Path(__file__).resolve().parent.parent


<<<<<<< HEAD
class ImplicitHostname(AnyUrl):
    host_required = False
=======
class MediaBackendUrl(AnyUrl):
    host_required = False
    allowed_schemes = {"s3", "gcs", "local"}
>>>>>>> 676dda0c


def as_bool(v: Optional[Union[str, List[str]]]):
    if v is None:
        return False

    if isinstance(v, str):
        v = [v]

    return v[0].lower() in ("true", "yes", "t", "1")


Environments = Literal["development", "production", "test"]

TAKAHE_ENV_FILE = os.environ.get(
    "TAKAHE_ENV_FILE", "test.env" if "pytest" in sys.modules else ".env"
)


class Settings(BaseSettings):
    """
    Pydantic-powered settings, to provide consistent error messages, strong
    typing, consistent prefixes, .venv support, etc.
    """

    #: The default database.
    DATABASE_SERVER: Optional[ImplicitHostname]

    #: The currently running environment, used for things such as sentry
    #: error reporting.
    ENVIRONMENT: Environments = "development"

    #: Should django run in debug mode?
    DEBUG: bool = False

    #: Set a secret key used for signing values such as sessions. Randomized
    #: by default, so you'll logout everytime the process restarts.
    SECRET_KEY: str = Field(default_factory=lambda: secrets.token_hex(128))

    #: Set a secret key used to protect the stator. Randomized by default.
    STATOR_TOKEN: str = Field(default_factory=lambda: secrets.token_hex(128))

    #: If set, a list of allowed values for the HOST header. The default value
    #: of '*' means any host will be accepted.
    ALLOWED_HOSTS: List[str] = Field(default_factory=lambda: ["*"])

    #: If set, a list of hosts to accept for CORS.
    CORS_HOSTS: List[str] = Field(default_factory=list)

    #: If set, a list of hosts to accept for CSRF.
    CSRF_HOSTS: List[str] = Field(default_factory=list)

    #: If enabled, trust the HTTP_X_FORWARDED_FOR header.
    USE_PROXY_HEADERS: bool = False

    #: An optional Sentry DSN for error reporting.
    SENTRY_DSN: Optional[str] = None

    #: Fallback domain for links.
    MAIN_DOMAIN: str = "example.com"

    EMAIL_SERVER: AnyUrl = "console://localhost"
    EMAIL_FROM: EmailStr = "test@example.com"
    AUTO_ADMIN_EMAIL: Optional[EmailStr] = None
    ERROR_EMAILS: Optional[List[EmailStr]] = None

    MEDIA_URL: str = "/media/"
    MEDIA_ROOT: str = str(BASE_DIR / "media")
    MEDIA_BACKEND: Optional[MediaBackendUrl] = None

    #: If search features like full text search should be enabled.
    #: (placeholder setting, no effect)
    SEARCH: bool = True

    PGHOST: Optional[str] = None
    PGPORT: Optional[int] = 5432
    PGNAME: str = "takahe"
    PGUSER: str = "postgres"
    PGPASSWORD: Optional[str] = None

    @validator("PGHOST", always=True)
    def validate_db(cls, PGHOST, values):  # noqa
        if not values.get("DATABASE_SERVER") and not PGHOST:
            raise ValueError("Either DATABASE_SERVER or PGHOST are required.")
        return PGHOST

    class Config:
        env_prefix = "TAKAHE_"
        env_file = str(BASE_DIR / TAKAHE_ENV_FILE)
        env_file_encoding = "utf-8"
        # Case sensitivity doesn't work on Windows, so might as well be
        # consistent from the get-go.
        case_sensitive = False

        # Override the env_prefix so these fields load without TAKAHE_
        fields = {
            "PGHOST": {"env": "PGHOST"},
            "PGPORT": {"env": "PGPORT"},
            "PGNAME": {"env": "PGNAME"},
            "PGUSER": {"env": "PGUSER"},
            "PGPASSWORD": {"env": "PGPASSWORD"},
        }


SETUP = Settings()

SECRET_KEY = SETUP.SECRET_KEY
DEBUG = SETUP.DEBUG

# Application definition

INSTALLED_APPS = [
    "django.contrib.admin",
    "django.contrib.auth",
    "django.contrib.contenttypes",
    "django.contrib.sessions",
    "django.contrib.messages",
    "django.contrib.staticfiles",
    "django_htmx",
    "core",
    "activities",
    "users",
    "stator",
]

MIDDLEWARE = [
    "django.middleware.security.SecurityMiddleware",
    "whitenoise.middleware.WhiteNoiseMiddleware",
    "django.contrib.sessions.middleware.SessionMiddleware",
    "django.middleware.common.CommonMiddleware",
    "django.middleware.csrf.CsrfViewMiddleware",
    "django.contrib.auth.middleware.AuthenticationMiddleware",
    "django.contrib.messages.middleware.MessageMiddleware",
    "django.middleware.clickjacking.XFrameOptionsMiddleware",
    "django_htmx.middleware.HtmxMiddleware",
    "core.middleware.ConfigLoadingMiddleware",
    "users.middleware.IdentityMiddleware",
]

ROOT_URLCONF = "takahe.urls"

TEMPLATES = [
    {
        "BACKEND": "django.template.backends.django.DjangoTemplates",
        "DIRS": [BASE_DIR / "templates"],
        "APP_DIRS": True,
        "OPTIONS": {
            "context_processors": [
                "django.template.context_processors.debug",
                "django.template.context_processors.request",
                "django.contrib.auth.context_processors.auth",
                "django.contrib.messages.context_processors.messages",
                "core.context.config_context",
            ],
        },
    },
]

WSGI_APPLICATION = "takahe.wsgi.application"

if SETUP.DATABASE_SERVER:
    DATABASES = {
        "default": dj_database_url.parse(SETUP.DATABASE_SERVER, conn_max_age=600)
    }
else:
    DATABASES = {
        "default": {
            "ENGINE": "django.db.backends.postgresql_psycopg2",
            "HOST": SETUP.PGHOST,
            "PORT": SETUP.PGPORT,
            "NAME": SETUP.PGNAME,
            "USER": SETUP.PGUSER,
            "PASSWORD": SETUP.PGPASSWORD,
        }
    }

AUTH_PASSWORD_VALIDATORS = [
    {
        "NAME": "django.contrib.auth.password_validation.UserAttributeSimilarityValidator",
    },
    {
        "NAME": "django.contrib.auth.password_validation.MinimumLengthValidator",
    },
    {
        "NAME": "django.contrib.auth.password_validation.CommonPasswordValidator",
    },
    {
        "NAME": "django.contrib.auth.password_validation.NumericPasswordValidator",
    },
]

LANGUAGE_CODE = "en-us"

TIME_ZONE = "UTC"

USE_I18N = True

USE_TZ = True

STATIC_URL = "static/"

DEFAULT_AUTO_FIELD = "django.db.models.BigAutoField"

AUTH_USER_MODEL = "users.User"

LOGIN_URL = "/auth/login/"
LOGOUT_URL = "/auth/logout/"
LOGIN_REDIRECT_URL = "/"
LOGOUT_REDIRECT_URL = "/"

STATICFILES_FINDERS = [
    "django.contrib.staticfiles.finders.FileSystemFinder",
    "django.contrib.staticfiles.finders.AppDirectoriesFinder",
]

STATICFILES_DIRS = [BASE_DIR / "static"]

STATIC_ROOT = BASE_DIR / "static-collected"

ALLOWED_HOSTS = SETUP.ALLOWED_HOSTS

AUTO_ADMIN_EMAIL = SETUP.AUTO_ADMIN_EMAIL

STATOR_TOKEN = SETUP.STATOR_TOKEN

CORS_ORIGIN_WHITELIST = SETUP.CORS_HOSTS
CORS_ALLOW_CREDENTIALS = True
CORS_PREFLIGHT_MAX_AGE = 604800

CSRF_TRUSTED_ORIGINS = SETUP.CSRF_HOSTS

MEDIA_URL = SETUP.MEDIA_URL
MEDIA_ROOT = SETUP.MEDIA_ROOT
MAIN_DOMAIN = SETUP.MAIN_DOMAIN

if SETUP.USE_PROXY_HEADERS:
    SECURE_PROXY_SSL_HEADER = ("HTTP_X_FORWARDED_PROTO", "https")


if SETUP.SENTRY_DSN:
    sentry_sdk.init(
        dsn=SETUP.SENTRY_DSN,
        integrations=[
            DjangoIntegration(),
        ],
        traces_sample_rate=1.0,
        send_default_pii=True,
        environment=SETUP.ENVIRONMENT,
    )

SERVER_EMAIL = SETUP.EMAIL_FROM
if SETUP.EMAIL_SERVER:
    parsed = urllib.parse.urlparse(SETUP.EMAIL_SERVER)
    query = urllib.parse.parse_qs(parsed.query)
    if parsed.scheme == "console":
        EMAIL_BACKEND = "django.core.mail.backends.console.EmailBackend"
    elif parsed.scheme == "sendgrid":
        EMAIL_HOST = "smtp.sendgrid.net"
        EMAIL_PORT = 587
        EMAIL_HOST_USER = "apikey"
        # urlparse will lowercase it
        EMAIL_HOST_PASSWORD = SETUP.EMAIL_SERVER.split("://")[1]
        EMAIL_USE_TLS = True
    elif parsed.scheme == "smtp":
        EMAIL_HOST = parsed.hostname
        EMAIL_PORT = parsed.port
        EMAIL_HOST_USER = parsed.username
        EMAIL_HOST_PASSWORD = urllib.parse.unquote(parsed.password)
        EMAIL_USE_TLS = as_bool(query.get("tls"))
        EMAIL_USE_SSL = as_bool(query.get("ssl"))
    else:
        raise ValueError("Unknown schema for EMAIL_SERVER.")


if SETUP.MEDIA_BACKEND:
    parsed = urllib.parse.urlparse(SETUP.MEDIA_BACKEND)
    query = urllib.parse.parse_qs(parsed.query)
    if parsed.scheme == "gcs":
        DEFAULT_FILE_STORAGE = "storages.backends.gcloud.GoogleCloudStorage"
        if parsed.path.lstrip("/"):
            GS_BUCKET_NAME = parsed.path.lstrip("/")
        else:
            GS_BUCKET_NAME = parsed.hostname
        GS_QUERYSTRING_AUTH = False
    elif parsed.scheme == "s3":
        DEFAULT_FILE_STORAGE = "storages.backends.s3boto3.S3Boto3Storage"
        AWS_STORAGE_BUCKET_NAME = parsed.path.lstrip("/")
        if parsed.username is not None:
            AWS_ACCESS_KEY_ID = parsed.username
            AWS_SECRET_ACCESS_KEY = urllib.parse.unquote(parsed.password)
        if parsed.hostname is not None:
            port = parsed.port or 443
            AWS_S3_ENDPOINT_URL = f"https://{parsed.hostname}:{port}"
    elif parsed.scheme == "local":
        if not (MEDIA_ROOT and MEDIA_URL):
            raise ValueError(
                "You must provide MEDIA_ROOT and MEDIA_URL for a local media backend"
            )
    else:
        raise ValueError(f"Unsupported media backend {parsed.scheme}")

if SETUP.ERROR_EMAILS:
    ADMINS = [("Admin", e) for e in SETUP.ERROR_EMAILS]<|MERGE_RESOLUTION|>--- conflicted
+++ resolved
@@ -13,14 +13,13 @@
 BASE_DIR = Path(__file__).resolve().parent.parent
 
 
-<<<<<<< HEAD
 class ImplicitHostname(AnyUrl):
     host_required = False
-=======
+
+
 class MediaBackendUrl(AnyUrl):
     host_required = False
     allowed_schemes = {"s3", "gcs", "local"}
->>>>>>> 676dda0c
 
 
 def as_bool(v: Optional[Union[str, List[str]]]):
